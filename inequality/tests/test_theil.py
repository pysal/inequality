--- conflicted
+++ resolved
@@ -47,13 +47,9 @@
                 ]
             ),
         )
-<<<<<<< HEAD
-        y = numpy.array([0,0,0,10,10,10])
-        regions = numpy.array([0,0,0,1,1,1])
-=======
+
         y = numpy.array([0, 0, 0, 10, 10, 10])
         regions = numpy.array([0, 0, 0, 1, 1, 1])
->>>>>>> 9655a59b
         theil_d = TheilD(y, regions)
         numpy.testing.assert_almost_equal(theil_d.T, 0.6931471805599453)
         numpy.testing.assert_almost_equal(theil_d.bg, 0.6931471805599453)
