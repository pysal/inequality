--- conflicted
+++ resolved
@@ -1,4 +1,3 @@
-<<<<<<< HEAD
 @article{schutz1951MeasurementIncome,
   title = {On the {{Measurement}} of {{Income Inequality}}},
   author = {Schutz, Robert R.},
@@ -16,7 +15,6 @@
 }
 
 
-=======
 @Article{Atkinson_1970_Measurement,
   title = {On the Measurement of Inequality},
   author = {Atkinson, Anthony B},
@@ -30,7 +28,6 @@
   urldate = {2024-08-09},
 }
 
->>>>>>> 5a990618
 @article{care_2012,
   author = {Care, David C. and Pinkerton, Ruth M. and Poot, Jacques and Coleman, Andrew},
   title = {{Residential sorting across Auckland neighbourhoods}},
